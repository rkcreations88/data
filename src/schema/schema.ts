--- conflicted
+++ resolved
@@ -85,9 +85,7 @@
   allOf?: readonly Schema[];
   const?: any;
   enum?: readonly any[];
-<<<<<<< HEAD
   layout?: Layout; // Memory layout for typed buffers (std140 or packed)
-=======
   /**
    * Classification of data according to privacy regulations and cookie consent frameworks.
    * Used to categorize data collection and processing for privacy compliance.
@@ -101,7 +99,6 @@
    * - `advertising`: Data used for advertising, marketing, and personalized content
    */
   privacy?: 'strictlyNecessary' | 'performance' | 'functional' | 'advertising';
->>>>>>> ae198238
 }
 
 export type FromSchemas<T> = {
